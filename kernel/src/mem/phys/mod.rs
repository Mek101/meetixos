/*! Kernel physical memory management */

use shared::{
    dbg::dbg_display_size,
    logger::{
        trace,
        warn
    },
    mem::paging::{
        frame::PhysFrame,
        Page2MiB,
        Page4KiB,
        PageSize
    }
};
use sync::RawSpinMutex;

use crate::mem::{
    phys::allocator::LockedBitMapAllocator,
    vm_layout::vml_layout
};

mod allocator;

/* bitmap allocator, initialized by <phys_init()> */
static mut BITMAP_ALLOCATOR: LockedBitMapAllocator<RawSpinMutex> =
    LockedBitMapAllocator::new_uninitialized();

/**
 * Initializes the physical memory manager
 */
pub fn phys_init(allocated_bits: usize) {
    let bitmap_area = vml_layout().phys_mem_bitmap_area();
<<<<<<< HEAD
    trace!("phys_init: bitmap_area: {:x}, bitmap_area_size: {}, allocated_frames: {}",
           bitmap_area.start_addr(),
           dbg_display_size(bitmap_area.size()),
           allocated_bits);
=======
    trace!("phys_init: allocated_bits: {}", allocated_bits);
>>>>>>> 5eec92d4

    /* initialize the bitmap allocator using the hh_loader's bitmap */
    unsafe {
        BITMAP_ALLOCATOR.init(bitmap_area.start_addr().as_ptr_mut(),
                              bitmap_area.size(),
                              allocated_bits);
    }
}

/**
 * Allocates a `PhysFrame` of the requested size
 */
pub fn phys_alloc_frame<S>() -> Option<PhysFrame<S>>
    where S: PageSize {
    let phys_frame = match S::SIZE {
        Page4KiB::SIZE => unsafe {
            BITMAP_ALLOCATOR.allocate_one()
                            .map(|phys_frame| phys_frame.into_generic_sized_frame())
        },
        Page2MiB::SIZE => unsafe {
            BITMAP_ALLOCATOR.allocate_contiguous(Page2MiB::SIZE / Page4KiB::SIZE)
                            .map(|phys_frame| phys_frame.start.into_generic_sized_frame())
        },
        _ => {
            warn!("phys_alloc_frame() called with unknown PageSize");
            None
        }
    };

    if let Some(phys_frame) = phys_frame {
        trace!("phys_alloc_frame: Allocated PhysFrame = {:?}", phys_frame);
    } else {
        trace!("phys_alloc_frame: Failed to allocate a frame of Page{}",
               dbg_display_size(S::SIZE));
    }
    phys_frame
}

/**
 * Makes available again, for further allocations, the given `PhysFrame`
 */
pub fn phys_free_frame<S>(phys_frame: PhysFrame<S>)
    where S: PageSize {
    match S::SIZE {
        Page4KiB::SIZE => unsafe {
            BITMAP_ALLOCATOR.free_one(phys_frame.into_generic_sized_frame())
        },
        Page2MiB::SIZE => unsafe {
            BITMAP_ALLOCATOR.free_contiguous(phys_frame.into_range_of())
        },
        _ => {
            warn!("phys_free_frame() called with unknown PageSize");
        }
    }
}<|MERGE_RESOLUTION|>--- conflicted
+++ resolved
@@ -1,7 +1,6 @@
 /*! Kernel physical memory management */
 
 use shared::{
-    dbg::dbg_display_size,
     logger::{
         trace,
         warn
@@ -31,14 +30,10 @@
  */
 pub fn phys_init(allocated_bits: usize) {
     let bitmap_area = vml_layout().phys_mem_bitmap_area();
-<<<<<<< HEAD
     trace!("phys_init: bitmap_area: {:x}, bitmap_area_size: {}, allocated_frames: {}",
            bitmap_area.start_addr(),
            dbg_display_size(bitmap_area.size()),
            allocated_bits);
-=======
-    trace!("phys_init: allocated_bits: {}", allocated_bits);
->>>>>>> 5eec92d4
 
     /* initialize the bitmap allocator using the hh_loader's bitmap */
     unsafe {
@@ -70,9 +65,6 @@
 
     if let Some(phys_frame) = phys_frame {
         trace!("phys_alloc_frame: Allocated PhysFrame = {:?}", phys_frame);
-    } else {
-        trace!("phys_alloc_frame: Failed to allocate a frame of Page{}",
-               dbg_display_size(S::SIZE));
     }
     phys_frame
 }
